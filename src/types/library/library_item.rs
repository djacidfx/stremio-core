--- conflicted
+++ resolved
@@ -52,7 +52,6 @@
     pub fn is_in_continue_watching(&self) -> bool {
         self.r#type != "other" && (!self.removed || self.temp) && self.state.time_offset > 0
     }
-<<<<<<< HEAD
     #[inline]
     pub fn progress(&self) -> f64 {
         if self.state.time_offset > 0 && self.state.duration > 0 {
@@ -61,7 +60,6 @@
             0.0
         }
     }
-=======
 
     /// Pulling notifications relies on a few key things:
     ///
@@ -69,7 +67,6 @@
     /// - `LibraryItem.behavior_hints.default_video_id` should be `None`
     /// - The LibraryItem should not have been removed from the Library
     /// - The LibraryItem should not be temporary but in your LibraryItem
->>>>>>> 96636cd5
     pub fn should_pull_notifications(&self) -> bool {
         !self.state.no_notif
             && self.r#type != "other"
