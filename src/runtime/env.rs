--- conflicted
+++ resolved
@@ -498,7 +498,12 @@
 }
 
 fn migrate_storage_schema_to_v10<E: Env>() -> TryEnvFuture<()> {
-<<<<<<< HEAD
+    E::set_storage::<()>(SEARCH_HISTORY_STORAGE_KEY, None)
+        .and_then(|_| E::set_storage(SCHEMA_VERSION_STORAGE_KEY, Some(&10)))
+        .boxed_env()
+}
+
+fn migrate_storage_schema_to_v11<E: Env>() -> TryEnvFuture<()> {
     E::get_storage::<serde_json::Value>(PROFILE_STORAGE_KEY)
         .and_then(|mut profile| {
             match profile
@@ -517,9 +522,6 @@
                 _ => E::set_storage::<()>(PROFILE_STORAGE_KEY, None),
             }
         })
-=======
-    E::set_storage::<()>(SEARCH_HISTORY_STORAGE_KEY, None)
->>>>>>> 0745d79c
         .and_then(|_| E::set_storage(SCHEMA_VERSION_STORAGE_KEY, Some(&10)))
         .boxed_env()
 }
@@ -914,7 +916,18 @@
 
     #[tokio::test]
     async fn test_migration_from_9_to_10() {
-<<<<<<< HEAD
+        let _test_env_guard = TestEnv::reset().expect("Should lock TestEnv");
+
+        migrate_storage_schema_to_v10::<TestEnv>()
+            .await
+            .expect("Should migrate");
+
+        {
+            assert_storage_shema_version(10);
+        }
+    }
+
+    async fn test_migration_from_10_to_11() {
         {
             let _test_env_guard = TestEnv::reset().expect("Should lock TestEnv");
             let profile_before = json!({
@@ -951,16 +964,6 @@
                     .expect("Should have the profile set"),
                 "Profile should match"
             );
-=======
-        let _test_env_guard = TestEnv::reset().expect("Should lock TestEnv");
-
-        migrate_storage_schema_to_v10::<TestEnv>()
-            .await
-            .expect("Should migrate");
-
-        {
-            assert_storage_shema_version(10);
->>>>>>> 0745d79c
         }
     }
 }