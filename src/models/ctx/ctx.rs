--- conflicted
+++ resolved
@@ -3,10 +3,7 @@
 use crate::models::ctx::{
     update_library, update_notifications, update_profile, update_trakt_addon, CtxError,
 };
-<<<<<<< HEAD
-=======
 use crate::models::ctx::{update_library, update_profile, update_streams, CtxError, OtherError};
->>>>>>> e2d7913a
 use crate::runtime::msg::{Action, ActionCtx, Event, Internal, Msg};
 use crate::runtime::{Effect, EffectFuture, Effects, Env, EnvFutureExt, Update};
 use crate::types::api::{
@@ -16,11 +13,8 @@
 use crate::types::library::LibraryBucket;
 use crate::types::notifications::NotificationsBucket;
 use crate::types::profile::{Auth, AuthKey, Profile};
-<<<<<<< HEAD
+use crate::types::streams::StreamsBucket;
 use crate::types::resource::MetaItem;
-=======
-use crate::types::streams::StreamsBucket;
->>>>>>> e2d7913a
 
 use derivative::Derivative;
 use enclose::enclose;
@@ -57,23 +51,12 @@
 }
 
 impl Ctx {
-<<<<<<< HEAD
-    pub fn new(
-        profile: Profile,
-        library: LibraryBucket,
-        notifications: NotificationsBucket,
-    ) -> Self {
-        Self {
-            profile,
-            library,
-            notifications,
-=======
-    pub fn new(profile: Profile, library: LibraryBucket, streams: StreamsBucket) -> Self {
+    pub fn new(profile: Profile, library: LibraryBucket, streams: StreamsBucket, notifications: NotificationsBucket) -> Self {
         Self {
             profile,
             library,
             streams,
->>>>>>> e2d7913a
+            notifications,
             ..Self::default()
         }
     }
@@ -95,7 +78,7 @@
                 let profile_effects = update_profile::<E>(&mut self.profile, &self.status, msg);
                 let library_effects =
                     update_library::<E>(&mut self.library, &self.profile, &self.status, msg);
-<<<<<<< HEAD
+                let streams_effects = update_streams::<E>(&mut self.streams, &self.status, msg);
                 let trakt_addon_effects = update_trakt_addon::<E>(
                     &mut self.trakt_addon,
                     &self.profile,
@@ -110,10 +93,6 @@
                     &self.status,
                     msg,
                 );
-=======
-                let streams_effects = update_streams::<E>(&mut self.streams, &self.status, msg);
-                let trakt_addon_effects = eq_update(&mut self.trakt_addon, None);
->>>>>>> e2d7913a
                 self.status = CtxStatus::Ready;
                 Effects::msg(Msg::Event(Event::UserLoggedOut { uid }))
                     .unchanged()
@@ -128,7 +107,6 @@
                 let profile_effects = update_profile::<E>(&mut self.profile, &self.status, msg);
                 let library_effects =
                     update_library::<E>(&mut self.library, &self.profile, &self.status, msg);
-<<<<<<< HEAD
                 let trakt_addon_effects = update_trakt_addon::<E>(
                     &mut self.trakt_addon,
                     &self.profile,
@@ -143,9 +121,7 @@
                     &self.status,
                     msg,
                 );
-=======
                 let streams_effects = update_streams::<E>(&mut self.streams, &self.status, msg);
->>>>>>> e2d7913a
                 let ctx_effects = match &self.status {
                     CtxStatus::Loading(loading_auth_request)
                         if loading_auth_request == auth_request =>
@@ -169,19 +145,16 @@
                 };
                 profile_effects
                     .join(library_effects)
-<<<<<<< HEAD
+                    .join(streams_effects)
                     .join(trakt_addon_effects)
                     .join(notifications_effects)
-=======
-                    .join(streams_effects)
->>>>>>> e2d7913a
                     .join(ctx_effects)
             }
             _ => {
                 let profile_effects = update_profile::<E>(&mut self.profile, &self.status, msg);
                 let library_effects =
                     update_library::<E>(&mut self.library, &self.profile, &self.status, msg);
-<<<<<<< HEAD
+                let streams_effects = update_streams::<E>(&mut self.streams, &self.status, msg);
                 let trakt_addon_effects = update_trakt_addon::<E>(
                     &mut self.trakt_addon,
                     &self.profile,
@@ -198,12 +171,9 @@
                 );
                 profile_effects
                     .join(library_effects)
+                    .join(streams_effects)
                     .join(trakt_addon_effects)
                     .join(notifications_effects)
-=======
-                let streams_effects = update_streams::<E>(&mut self.streams, &self.status, msg);
-                profile_effects.join(library_effects).join(streams_effects)
->>>>>>> e2d7913a
             }
         }
     }
