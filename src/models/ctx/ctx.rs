--- conflicted
+++ resolved
@@ -1,32 +1,11 @@
-<<<<<<< HEAD
-use crate::constants::LIBRARY_COLLECTION_NAME;
-use crate::models::common::{DescriptorLoadable, Loadable, ResourceLoadable};
-use crate::models::ctx::{
-    update_events, update_library, update_notifications, update_profile, update_search_history,
-    update_streaming_server_urls, update_streams, update_trakt_addon, CtxError,
-};
-use crate::runtime::msg::{Action, ActionCtx, CtxAuthResponse, Event, Internal, Msg};
-use crate::runtime::{Effect, EffectFuture, Effects, Env, EnvFutureExt, Update};
-use crate::types::api::{
-    fetch_api, APIRequest, APIResult, AuthRequest, AuthResponse, CollectionResponse,
-    DatastoreCommand, DatastoreRequest, LibraryItemsResponse, SuccessResponse,
-};
-use crate::types::events::{DismissedEventsBucket, Events};
-use crate::types::library::LibraryBucket;
-use crate::types::notifications::NotificationsBucket;
-use crate::types::profile::{Auth, AuthKey, Profile};
-use crate::types::resource::MetaItem;
-use crate::types::search_history::SearchHistoryBucket;
-use crate::types::server_urls::ServerUrlsBucket;
-use crate::types::streams::StreamsBucket;
-=======
 use crate::{
     constants::LIBRARY_COLLECTION_NAME,
     models::{
         common::{DescriptorLoadable, Loadable, ResourceLoadable},
         ctx::{
             update_events, update_library, update_notifications, update_profile,
-            update_search_history, update_streams, update_trakt_addon, CtxError, OtherError,
+            update_search_history, update_streaming_server_urls, update_streams,
+            update_trakt_addon, CtxError, OtherError,
         },
     },
     runtime::{
@@ -44,10 +23,10 @@
         profile::{Auth, AuthKey, Profile},
         resource::MetaItem,
         search_history::SearchHistoryBucket,
+        server_urls::ServerUrlsBucket,
         streams::StreamsBucket,
     },
 };
->>>>>>> e9a88e7c
 
 #[cfg(test)]
 use derivative::Derivative;
