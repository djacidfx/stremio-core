use crate::model::deep_links_ext::DeepLinksExt;
use serde::Serialize;
use stremio_core::deep_links::{LibraryDeepLinks, LibraryItemDeepLinks};
use stremio_core::models::continue_watching_preview::ContinueWatchingPreview;
use stremio_core::types::resource::PosterShape;
use wasm_bindgen::JsValue;

mod model {
    use super::*;
    #[derive(Serialize)]
    #[serde(rename_all = "camelCase")]
    pub struct LibraryItemState<'a> {
        pub video_id: Option<&'a String>
    }
    #[derive(Serialize)]
    #[serde(rename_all = "camelCase")]
    pub struct LibraryItem<'a> {
        #[serde(rename = "_id")]
        pub id: &'a String,
        pub name: &'a String,
        pub r#type: &'a String,
        pub poster: &'a Option<String>,
        pub poster_shape: &'a PosterShape,
        pub progress: f64,
        pub deep_links: LibraryItemDeepLinks,
        pub state: LibraryItemState<'a>,
    }
    #[derive(Serialize)]
    #[serde(rename_all = "camelCase")]
    pub struct ContinueWatchingPreview<'a> {
        pub library_items: Vec<LibraryItem<'a>>,
        pub deep_links: LibraryDeepLinks,
    }
}

pub fn serialize_continue_watching_preview(
    continue_watching_preview: &ContinueWatchingPreview,
) -> JsValue {
    JsValue::from_serde(&model::ContinueWatchingPreview {
        library_items: continue_watching_preview
            .library_items
            .iter()
            .map(|library_item| model::LibraryItem {
                id: &library_item.id,
                name: &library_item.name,
                r#type: &library_item.r#type,
                poster: &library_item.poster,
                poster_shape: if library_item.poster_shape == PosterShape::Landscape {
                    &PosterShape::Square
                } else {
                    &library_item.poster_shape
                },
                progress: if library_item.state.time_offset > 0 && library_item.state.duration > 0 {
                    library_item.state.time_offset as f64 / library_item.state.duration as f64
                } else {
                    0.0
                },
<<<<<<< HEAD
                deep_links: LibraryItemDeepLinks::from(library_item).into_web_deep_links(),
=======
                deep_links: LibraryItemDeepLinks::from(library_item),
                state: model::LibraryItemState {
                    video_id: library_item.state.video_id.as_ref()
                },
>>>>>>> 6a9d8562
            })
            .collect::<Vec<_>>(),
        deep_links: LibraryDeepLinks::from(&"continuewatching".to_owned()).into_web_deep_links(),
    })
    .unwrap()
}<|MERGE_RESOLUTION|>--- conflicted
+++ resolved
@@ -10,7 +10,7 @@
     #[derive(Serialize)]
     #[serde(rename_all = "camelCase")]
     pub struct LibraryItemState<'a> {
-        pub video_id: Option<&'a String>
+        pub video_id: Option<&'a String>,
     }
     #[derive(Serialize)]
     #[serde(rename_all = "camelCase")]
@@ -55,14 +55,10 @@
                 } else {
                     0.0
                 },
-<<<<<<< HEAD
                 deep_links: LibraryItemDeepLinks::from(library_item).into_web_deep_links(),
-=======
-                deep_links: LibraryItemDeepLinks::from(library_item),
                 state: model::LibraryItemState {
-                    video_id: library_item.state.video_id.as_ref()
+                    video_id: library_item.state.video_id.as_ref(),
                 },
->>>>>>> 6a9d8562
             })
             .collect::<Vec<_>>(),
         deep_links: LibraryDeepLinks::from(&"continuewatching".to_owned()).into_web_deep_links(),
