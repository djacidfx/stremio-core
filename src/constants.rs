--- conflicted
+++ resolved
@@ -67,57 +67,6 @@
     Url::parse("https://cinemeta-catalogs.strem.io").expect("CINEMETA_URL parse failed")
 });
 
-<<<<<<< HEAD
-    /// Manifest URL for Cinemeta V3
-    pub static ref CINEMETA_URL: Url = Url::parse("https://v3-cinemeta.strem.io/manifest.json")
-        .expect("CINEMETA_URL parse failed");
-    pub static ref API_URL: Url = Url::parse("https://api.strem.io").expect("API_URL parse failed");
-    pub static ref LINK_API_URL: Url =
-        Url::parse("https://link.stremio.com").expect("LINK_API_URL parse failed");
-    pub static ref STREAMING_SERVER_URL: Url =
-        Url::parse("http://127.0.0.1:11470").expect("STREAMING_SERVER_URL parse failed");
-    pub static ref IMDB_URL: Url = Url::parse("https://imdb.com").expect("IMDB_URL parse failed");
-    pub static ref OFFICIAL_ADDONS: Vec<Descriptor> =
-        serde_json::from_slice(stremio_official_addons::ADDONS)
-            .expect("OFFICIAL_ADDONS parse failed");
-    pub static ref SKIP_EXTRA_PROP: ExtraProp = ExtraProp {
-        name: "skip".to_owned(),
-        is_required: false,
-        options: vec![],
-        options_limit: OptionsLimit::default(),
-    };
-    pub static ref VIDEO_HASH_EXTRA_PROP: ExtraProp = ExtraProp {
-        name: "videoHash".to_owned(),
-        is_required: false,
-        options: vec![],
-        options_limit: OptionsLimit::default(),
-    };
-    pub static ref VIDEO_SIZE_EXTRA_PROP: ExtraProp = ExtraProp {
-        name: "videoSize".to_owned(),
-        is_required: false,
-        options: vec![],
-        options_limit: OptionsLimit::default(),
-    };
-    pub static ref VIDEO_FILENAME_EXTRA_PROP: ExtraProp = ExtraProp {
-        name: "filename".to_owned(),
-        is_required: false,
-        options: vec![],
-        options_limit: OptionsLimit::default(),
-    };
-    pub static ref LAST_VIDEOS_IDS_EXTRA_PROP: ExtraProp = ExtraProp {
-        name: "lastVideosIds".to_owned(),
-        is_required: false,
-        options: vec![],
-        options_limit: OptionsLimit(1),
-    };
-    pub static ref CALENDAR_IDS_EXTRA_PROP: ExtraProp = ExtraProp {
-        name: "calendarVideosIds".to_owned(),
-        is_required: false,
-        options: vec![],
-        options_limit: OptionsLimit(1),
-    };
-    pub static ref TYPE_PRIORITIES: HashMap<&'static str, i32> = vec![
-=======
 /// Manifest URL for Cinemeta V3
 pub static CINEMETA_URL: Lazy<Url> = Lazy::new(|| {
     Url::parse("https://v3-cinemeta.strem.io/manifest.json").expect("CINEMETA_URL parse failed")
@@ -163,9 +112,14 @@
     options: vec![],
     options_limit: OptionsLimit(1),
 });
+pub static CALENDAR_IDS_EXTRA_PROP: Lazy<ExtraProp> = Lazy::new(|| ExtraProp {
+    name: "calendarVideosIds".to_owned(),
+    is_required: false,
+    options: vec![],
+    options_limit: OptionsLimit(1),
+});
 pub static TYPE_PRIORITIES: Lazy<HashMap<&'static str, i32>> = Lazy::new(|| {
     vec![
->>>>>>> 02a1460f
         ("all", 5),
         ("movie", 4),
         ("series", 3),
